"""pyOZ: An iterative Ornstein-Zernike equation solver """

import logging

import simtk.unit as u
from simtk.unit import BOLTZMANN_CONSTANT_kB as kB
import numpy as np

from pyoz.closure import supported_closures
from pyoz.solver import solve_ornstein_zernike
from pyoz.thermodynamic_properties import compute_kirkwood_buff

__all__ = ['solve_ornstein_zernike',

           'compute_kirkwood_buff']

__version__ = '0.4.0'
__author__ = 'Lubos Vrbka'


logging.basicConfig(filename='pyoz.log')
logger = logging.getLogger()
handler = logging.StreamHandler()
formatter = logging.Formatter('[%(levelname)s][%(asctime)s] %(message)s')
handler.setFormatter(formatter)
logger.addHandler(handler)
logger.setLevel(logging.DEBUG)

logger.info('pyOZ - version {:s}'.format(__version__))
logger.info('')


<<<<<<< HEAD
=======


>>>>>>> 6c4f2fb1
defaults = dict()

# TODO: rework internal units to be consistent with the below
# Units
# =====
# distance: nm
# time: ps
# mass: amu
# charge: proton charge
# temperature: Kelvin
# angle: radians
# energy: kJ/mol

# Physical constants
# ==================
T = 300 * u.kelvin
defaults['T'] = T
defaults['epsilon_r'] = 78.3 * u.dimensionless
defaults['epsilon_0'] = 8.854187817e-12 * u.coulomb ** 3 / u.joule / u.meter

# Coulomb interaction factor - Bjerrum length
# V(coul) in kT is then calculated as V = b_l * z1 * z2 / r
# with z in elementary charge units and r in A
defaults['bjerrum_length'] = 0.0

kT = T * kB
<<<<<<< HEAD
=======
defaults['kT'] = kT
>>>>>>> 6c4f2fb1
defaults['kB'] = kB
defaults['kT'] = kT
defaults['beta'] = 1 / kT
defaults['e'] = (1 * u.elementary_charge).in_units_of(u.coulomb)

# Algorithm control
# =================

# number of discretization points
n_points_exp = 12
defaults['n_points_exp'] = 12
n_points = 2 ** n_points_exp
defaults['n_points'] = n_points

dr = 0.05 * u.angstrom
defaults['dr'] = dr

max_r = dr.value_in_unit(u.angstrom) * n_points
defaults['max_r'] = max_r
dk = np.pi / max_r
defaults['dk'] = dk
defaults['max_k'] = dk * n_points

defaults['iteration_scheme'] = 'picard'
defaults['mix_param'] = 1.0
defaults['tol'] = 1e-9
defaults['max_iter'] = 1000
defaults['max_dsqn'] = 100.0
<<<<<<< HEAD

# Potentials
# ==========
defaults['potentials'] = dict()

# Lennard-Jones
lj = defaults['potentials']['lennard-jones'] = dict()
lj['sigmas'] = 0.5 * u.nanometers
lj['sigma_rule'] = 'arithmetic'
lj['epsilons'] = 0.1 * u.kilojoules_per_mole
lj['epsilon_rule'] = 'geometric'

# System info
# ===========
defaults['closure'] = 'hnc'
defaults['n_components'] = 1
defaults['concentrations'] = [0.1 * u.moles / u.liter]
=======

# System info
# ===========
defaults['closure'] = 'hnc'
>>>>>>> 6c4f2fb1
<|MERGE_RESOLUTION|>--- conflicted
+++ resolved
@@ -6,11 +6,13 @@
 from simtk.unit import BOLTZMANN_CONSTANT_kB as kB
 import numpy as np
 
-from pyoz.closure import supported_closures
-from pyoz.solver import solve_ornstein_zernike
+from pyoz.core import System, Component
+from pyoz.potentials import LennardJones
 from pyoz.thermodynamic_properties import compute_kirkwood_buff
 
-__all__ = ['solve_ornstein_zernike',
+__all__ = ['System', 'Component',
+
+           'LennardJones',
 
            'compute_kirkwood_buff']
 
@@ -30,11 +32,6 @@
 logger.info('')
 
 
-<<<<<<< HEAD
-=======
-
-
->>>>>>> 6c4f2fb1
 defaults = dict()
 
 # TODO: rework internal units to be consistent with the below
@@ -61,10 +58,6 @@
 defaults['bjerrum_length'] = 0.0
 
 kT = T * kB
-<<<<<<< HEAD
-=======
-defaults['kT'] = kT
->>>>>>> 6c4f2fb1
 defaults['kB'] = kB
 defaults['kT'] = kT
 defaults['beta'] = 1 / kT
@@ -93,27 +86,7 @@
 defaults['tol'] = 1e-9
 defaults['max_iter'] = 1000
 defaults['max_dsqn'] = 100.0
-<<<<<<< HEAD
-
-# Potentials
-# ==========
-defaults['potentials'] = dict()
-
-# Lennard-Jones
-lj = defaults['potentials']['lennard-jones'] = dict()
-lj['sigmas'] = 0.5 * u.nanometers
-lj['sigma_rule'] = 'arithmetic'
-lj['epsilons'] = 0.1 * u.kilojoules_per_mole
-lj['epsilon_rule'] = 'geometric'
 
 # System info
 # ===========
-defaults['closure'] = 'hnc'
-defaults['n_components'] = 1
-defaults['concentrations'] = [0.1 * u.moles / u.liter]
-=======
-
-# System info
-# ===========
-defaults['closure'] = 'hnc'
->>>>>>> 6c4f2fb1
+defaults['closure'] = 'hnc'